--- conflicted
+++ resolved
@@ -30,15 +30,10 @@
 		{
 			prev = cur;
 			cur = cur.next;
-<<<<<<< HEAD
-			typeid(Node).destroy(prev);
-			deallocate(Mallocator.it, prev);
-=======
 			static if (!is(T == class))
 				foreach (ref item; cur.items)
 					typeid(T).destroy(&item);
 			deallocateNode(prev);
->>>>>>> eb14b2df
 		}
 	}
 
