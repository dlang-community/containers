--- conflicted
+++ resolved
@@ -4,8 +4,6 @@
  * Authors: Brian Schott
  * License: $(LINK2 http://www.boost.org/LICENSE_1_0.txt, Boost License 1.0)
  */
-module containers.openhashset;
-
 module containers.openhashset;
 
 import containers.internal.hash : generateHash;
@@ -169,12 +167,8 @@
 private:
 
 	import containers.internal.storage_type : ContainerStorageType;
-<<<<<<< HEAD
+	import containers.internal.element_type : ContainerElementType;
 	import std.experimental.allocator.mallocator : Mallocator;
-=======
-	import containers.internal.element_type : ContainerElementType;
-	import std.allocator:Mallocator;
->>>>>>> 73e71a71
 	import core.memory : GC;
 
 	enum DEFAULT_INITIAL_CAPACITY = 8;
