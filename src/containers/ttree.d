--- conflicted
+++ resolved
@@ -326,8 +326,7 @@
 
 	import containers.internal.node : fatNodeCapacity, fullBits, shouldAddGCRange, shouldNullSlot;
     import std.algorithm : sort;
-	import std.experimental.allocator.mallocator : Mallocator;
-	import std.experimental.allocator : make, dispose;
+	import std.allocator: Mallocator, allocate, deallocate;
 	import std.functional: binaryFun;
 	import std.traits: isPointer, PointerTarget;
 
@@ -347,7 +346,7 @@
 	body
 	{
 		import core.memory : GC;
-		Node* n = make!Node(Mallocator.it);
+		Node* n = allocate!Node(Mallocator.it);
 		n.parent = parent;
 		n.markUsed(0);
 		n.values[0] = cast(Value) value;
@@ -367,7 +366,7 @@
 		static if (supportGC && shouldAddGCRange!T)
 			GC.removeRange(n);
 		typeid(Node).destroy(n);
-		dispose(Mallocator.it, n);
+		deallocate!Node(Mallocator.it, n);
 		n = null;
 	}
 
@@ -464,11 +463,7 @@
 		body
 		{
 			import std.algorithm : sort;
-<<<<<<< HEAD
-			import std.range : assumeSorted, isInputRange;
-=======
 			import std.range : assumeSorted;
->>>>>>> ea01f79d
 			if (!isFull())
 			{
 				immutable size_t index = nextAvailableIndex();
