/**
 * Hash Set
 * Copyright: © 2014 Economic Modeling Specialists, Intl.
 * Authors: Brian Schott
 * License: $(LINK2 http://www.boost.org/LICENSE_1_0.txt, Boost License 1.0)
 */

module containers.hashset;

import containers.internal.hash : generateHash;
import containers.internal.node : shouldAddGCRange;

/**
 * Hash Set.
 * Params:
 *     T = the element type
 *     hashFunction = the hash function to use on the elements
 */
struct HashSet(T, alias hashFunction = generateHash!T, bool supportGC = shouldAddGCRange!T)
{
	this(this) @disable;

	/**
	 * Constructs a HashSet with an initial bucket count of bucketCount.
	 * bucketCount must be a power of two.
	 */
	this(size_t bucketCount)
	in
	{
		assert ((bucketCount & (bucketCount - 1)) == 0, "bucketCount must be a power of two");
	}
	body
	{
		initialize(bucketCount);
	}

	~this()
	{
		import std.experimental.allocator.mallocator : Mallocator;
		import std.experimental.allocator : dispose;
		import core.memory : GC;
		foreach (ref bucket; buckets)
			typeid(typeof(bucket)).destroy(&bucket);
		static if (supportGC && shouldAddGCRange!T)
			GC.removeRange(buckets.ptr);
		Mallocator.instance.deallocate(buckets);
	}

	/**
	 * Removes all items from the set
	 */
	void clear()
	{
		foreach (ref bucket; buckets)
			destroy(bucket);
		_length = 0;
	}

	/**
	 * Removes the given item from the set.
	 * Returns: false if the value was not present
	 */
	bool remove(T value)
	{
		hash_t hash = hashFunction(value);
		size_t index = hashToIndex(hash);
		static if (storeHash)
			immutable bool removed = buckets[index].remove(Node(hash, value));
		else
			immutable bool removed = buckets[index].remove(Node(value));
		if (removed)
			--_length;
		return removed;
	}

	/**
	 * Returns: true if value is contained in the set.
	 */
	bool contains(T value) inout nothrow
	{
		return (value in this) !is null;
	}

	/**
	 * Supports $(B a in b) syntax
	 */
	inout(T)* opBinaryRight(string op)(T value) inout nothrow if (op == "in")
	{
		if (buckets.length == 0 || _length == 0)
			return null;
		hash_t hash = hashFunction(value);
		size_t index = hashToIndex(hash);
		return buckets[index].get(value, hash);
	}

	/**
	 * Inserts the given item into the set.
	 * Params: value = the value to insert
	 * Returns: true if the value was actually inserted, or false if it was
	 *     already present.
	 */
	bool insert(T value)
	{
		if (buckets.length == 0)
			initialize(4);
		hash_t hash = hashFunction(value);
		size_t index = hashToIndex(hash);
		static if (storeHash)
			auto r = buckets[index].insert(Node(hash, value));
		else
			auto r = buckets[index].insert(Node(value));
		if (r)
			++_length;
		if (shouldRehash)
			rehash();
		return r;
	}

	/// ditto
	alias put = insert;

	/**
	 * Returns: true if the set has no items
	 */
	bool empty() const nothrow pure @nogc @safe @property
	{
		return _length == 0;
	}

	/**
	 * Returns: the number of items in the set
	 */
	size_t length() const nothrow pure @nogc @safe @property
	{
		return _length;
	}

	/**
	 * Forward range interface
	 */
	auto range(this This)() nothrow @nogc @trusted @property
	{
		return Range!(This)(&this);
	}

	/// ditto
	alias opSlice = range;

private:

	import containers.internal.node : shouldAddGCRange, fatNodeCapacity;
	import containers.internal.storage_type : ContainerStorageType;
	import containers.internal.element_type : ContainerElementType;
	import containers.unrolledlist : UnrolledList;
<<<<<<< HEAD
	import std.traits : isBasicType;
=======
	import core.memory : GC;
	import std.allocator : allocate, deallocate, Mallocator;
	import std.conv : emplace;
	import std.traits : isBasicType, isPointer;

	enum ITEMS_PER_NODE = fatNodeCapacity!(Node.sizeof, 1, size_t, 128);
>>>>>>> df741233

	enum bool storeHash = !isBasicType!T;

	void initialize(size_t bucketCount)
	{
		import std.experimental.allocator : makeArray;
		import std.experimental.allocator.mallocator : Mallocator;
		import core.memory : GC;

		buckets = Mallocator.instance.makeArray!Bucket(bucketCount);
		static if (supportGC && shouldAddGCRange!T)
			GC.addRange(buckets.ptr, buckets.length * Bucket.sizeof);
	}

	static struct Range(ThisT)
	{
		this(ThisT* t)
		{
			foreach (i, ref bucket; t.buckets)
			{
				bucketIndex = i;
				if (bucket.root !is null)
				{
					currentNode = cast(Bucket.BucketNode*) bucket.root;
					break;
				}
			}
			this.t = t;
		}

		bool empty() const nothrow @safe @nogc @property
		{
			return currentNode is null;
		}

		ET front() nothrow @safe @nogc @property
		{
			return cast(ET) currentNode.items[nodeIndex].value;
		}

		void popFront() nothrow @trusted @nogc
		{
			if (nodeIndex + 1 < currentNode.l)
			{
				++nodeIndex;
				return;
			}
			else
			{
				nodeIndex = 0;
				if (currentNode.next is null)
				{
					++bucketIndex;
					while (bucketIndex < t.buckets.length && t.buckets[bucketIndex].root is null)
						++bucketIndex;
					if (bucketIndex < t.buckets.length)
						currentNode = cast(Bucket.BucketNode*) t.buckets[bucketIndex].root;
					else
						currentNode = null;
				}
				else
				{
					currentNode = currentNode.next;
					assert(currentNode.l > 0);
				}
			}
		}

	private:
		alias ET = ContainerElementType!(ThisT, T);
		ThisT* t;
		Bucket.BucketNode* currentNode;
		size_t bucketIndex;
		size_t nodeIndex;
	}

	bool shouldRehash() const pure nothrow @safe @nogc
	{
		immutable float numberOfNodes = cast(float) _length / cast(float) ITEMS_PER_NODE;
		return (numberOfNodes / cast(float) buckets.length) > 0.75f;
	}

	void rehash() @trusted
	{
		import std.experimental.allocator : make, dispose;
		import std.experimental.allocator.mallocator : Mallocator;
		import std.conv : emplace;
		import core.memory : GC;

		immutable size_t newLength = buckets.length << 1;
		immutable size_t newSize = newLength * Bucket.sizeof;
		Bucket[] oldBuckets = buckets;
		buckets = cast(Bucket[]) Mallocator.instance.allocate(newSize);
		assert (buckets);
		assert (buckets.length == newLength);
		foreach (ref bucket; buckets)
			emplace(&bucket);
		static if (supportGC && shouldAddGCRange!T)
			GC.addRange(buckets.ptr, buckets.length * Bucket.sizeof);
		foreach (ref const bucket; oldBuckets)
		{
			for (Bucket.BucketNode* node = cast(Bucket.BucketNode*) bucket.root; node !is null; node = node.next)
			{
				for (size_t i = 0; i < node.l; ++i)
				{
					static if (storeHash)
					{
						immutable size_t hash = node.items[i].hash;
						immutable size_t index = hashToIndex(hash);
						buckets[index].insert(Node(hash, node.items[i].value));
					}
					else
					{
						immutable size_t hash = hashFunction(node.items[i].value);
						immutable size_t index = hashToIndex(hash);
						buckets[index].insert(Node(node.items[i].value));
					}
				}
			}
		}
		foreach (ref bucket; oldBuckets)
			typeid(Bucket).destroy(&bucket);
		static if (supportGC && shouldAddGCRange!T)
			GC.removeRange(oldBuckets.ptr);
		Mallocator.instance.dispose(oldBuckets);
	}

	size_t hashToIndex(hash_t hash) const pure nothrow @safe
	in
	{
		assert (buckets.length > 0);
	}
	out (result)
	{
		import std.string : format;
		assert (result < buckets.length, "%d, %d".format(result, buckets.length));
	}
	body
	{
		return hash & (buckets.length - 1);
	}

	static struct Bucket
	{
		this(this) @disable;

		~this()
		{
			import std.experimental.allocator : dispose;
			import std.experimental.allocator.mallocator : Mallocator;

			BucketNode* current = root;
			BucketNode* previous;
			while (true)
			{
				if (previous !is null)
				{
					typeid(BucketNode).destroy(&previous);
					Mallocator.instance.dispose(previous);
				}
				previous = current;
				if (current is null)
					break;
				current = current.next;
			}
		}

		static struct BucketNode
		{
			ContainerStorageType!(T)* get(Node n)
			{
				foreach (ref item; items[0 .. l])
				{
					static if (storeHash)
					{
						static if (isPointer!T)
						{
							if (item.hash == n.hash && *item.value == *n.value)
								return &item.value;
						}
						else
						{
							if (item.hash == n.hash && item.value == n.value)
								return &item.value;
						}
					}
					else
					{
						static if (isPointer!T)
						{
							if (*item.value == *n.value)
								return &item.value;
						}
						else
						{
							if (item.value == n.value)
								return &item.value;
						}
					}
				}
				return null;
			}

			void insert(Node n)
			{
				items[l] = n;
				++l;
			}

			bool remove(Node n)
			{
				import std.algorithm : SwapStrategy, remove;

				foreach (size_t i, ref node; items)
				{
					static if (storeHash)
					{
						static if (isPointer!T)
							immutable bool matches = node.hash == n.hash && *node.value == *n.value;
						else
							immutable bool matches = node.hash == n.hash && node.value == n.value;
					}
					else
					{
						static if (isPointer!T)
							immutable bool matches = *node.value == *n.value;
						else
							immutable bool matches = node.value == n.value;
					}
					if (matches)
					{
						items[].remove!(SwapStrategy.unstable)(i);
						l--;
						return true;
					}
				}
				return false;
			}

			BucketNode* next;
			size_t l;
			Node[ITEMS_PER_NODE] items;
		}

		bool insert(Node n)
		{
<<<<<<< HEAD
			import std.experimental.allocator : make;
			import std.experimental.allocator.mallocator : Mallocator;

			BucketNode* prev;
			BucketNode* current;
			for (current = root; current !is null; prev = current)
=======
			for (BucketNode* current = root; current !is null; current = current.next)
>>>>>>> df741233
			{
				if (current.l >= current.items.length)
					continue;
				if (current.get(n))
					return false;
				current.insert(n);
				return true;
			}
			BucketNode* newNode = Mallocator.instance.make!BucketNode();
			newNode.insert(n);
			newNode.next = root;
			root = newNode;
			return true;
		}

		bool remove(Node n)
		{
			import std.experimental.allocator : dispose;
			import std.experimental.allocator.mallocator : Mallocator;

			BucketNode* current = root;
			BucketNode* previous;
			while (current !is null)
			{
				immutable removed = current.remove(n);
				if (removed)
				{
					if (current.l == 0)
					{
						if (previous !is null)
							previous.next = current.next;
						else
							root = null;
						typeid(BucketNode).destroy(&current);
						Mallocator.instance.dispose(current);
					}
					return true;
				}
				previous = current;
				current = current.next;
			}
			return false;
		}

		inout(T)* get(T value, size_t hash) inout
		{
			for (BucketNode* current = cast(BucketNode*) root; current !is null; current = current.next)
			{
				static if (storeHash)
					auto v = current.get(Node(hash, value));
				else
					auto v = current.get(Node(value));
				if (v !is null)
					return cast(typeof(return)) v;
			}
			return null;
		}

		BucketNode* root;
	}

	static struct Node
	{
		bool opEquals(ref const T v) const
		{
			static if (isPointer!T)
				return *v == *value;
			else
				return v == value;
		}

		bool opEquals(ref const Node other) const
		{
			static if (storeHash)
				if (other.hash != hash)
					return false;
			static if (isPointer!T)
				return *other.value == *value;
			else
				return other.value == value;
		}

		static if (storeHash)
			hash_t hash;
		ContainerStorageType!T value;
	}

	Bucket[] buckets;
	size_t _length;
}

///
unittest
{
	import std.array : array;
	import std.algorithm : canFind;
	import std.uuid : randomUUID;

	auto s = HashSet!string(16);
	assert(!s.contains("nonsense"));
	assert(s.put("test"));
	assert(s.contains("test"));
	assert(!s.put("test"));
	assert(s.contains("test"));
	assert(s.length == 1);
	assert(!s.contains("nothere"));
	s.put("a");
	s.put("b");
	s.put("c");
	s.put("d");
	string[] strings = s.range.array;
	assert(strings.canFind("a"));
	assert(strings.canFind("b"));
	assert(strings.canFind("c"));
	assert(strings.canFind("d"));
	assert(strings.canFind("test"));
	assert(*("a" in s) == "a");
	assert(*("b" in s) == "b");
	assert(*("c" in s) == "c");
	assert(*("d" in s) == "d");
	assert(*("test" in s) == "test");
	assert(strings.length == 5);
	assert(s.remove("test"));
	assert(s.length == 4);
	s.clear();
	assert(s.length == 0);
	assert(s.empty);
	s.put("abcde");
	assert(s.length == 1);
	foreach (i; 0 .. 10_000)
	{
		s.put(randomUUID().toString);
	}
	assert(s.length == 10_001);

	// Make sure that there's no range violation slicing an empty set
	HashSet!int e;
	foreach (i; e[])
		assert(i > 0);

	enum MAGICAL_NUMBER = 600_000;

	HashSet!int f;
	foreach (i; 0 .. MAGICAL_NUMBER)
		assert(f.insert(i));
	import std.range:walkLength;
	assert(f.length == f[].walkLength);
	foreach (i; 0 .. MAGICAL_NUMBER)
		assert(i in f);
	foreach (i; 0 .. MAGICAL_NUMBER)
		assert(f.remove(i));
	foreach (i; 0 .. MAGICAL_NUMBER)
		assert(!f.remove(i));

	HashSet!int g;
	foreach (i; 0 .. MAGICAL_NUMBER)
		assert(g.insert(i));

	static struct AStruct
	{
		int a;
		int b;
	}

	HashSet!(AStruct*, a => a.a) fred;
	fred.insert(new AStruct(10, 10));
	auto h = new AStruct(10, 10);
	assert(h in fred);
}<|MERGE_RESOLUTION|>--- conflicted
+++ resolved
@@ -39,11 +39,9 @@
 		import std.experimental.allocator.mallocator : Mallocator;
 		import std.experimental.allocator : dispose;
 		import core.memory : GC;
-		foreach (ref bucket; buckets)
-			typeid(typeof(bucket)).destroy(&bucket);
 		static if (supportGC && shouldAddGCRange!T)
 			GC.removeRange(buckets.ptr);
-		Mallocator.instance.deallocate(buckets);
+		Mallocator.instance.dispose(buckets);
 	}
 
 	/**
@@ -52,7 +50,10 @@
 	void clear()
 	{
 		foreach (ref bucket; buckets)
+		{
 			destroy(bucket);
+			bucket = Bucket.init;
+		}
 		_length = 0;
 	}
 
@@ -152,16 +153,9 @@
 	import containers.internal.storage_type : ContainerStorageType;
 	import containers.internal.element_type : ContainerElementType;
 	import containers.unrolledlist : UnrolledList;
-<<<<<<< HEAD
-	import std.traits : isBasicType;
-=======
-	import core.memory : GC;
-	import std.allocator : allocate, deallocate, Mallocator;
-	import std.conv : emplace;
 	import std.traits : isBasicType, isPointer;
 
 	enum ITEMS_PER_NODE = fatNodeCapacity!(Node.sizeof, 1, size_t, 128);
->>>>>>> df741233
 
 	enum bool storeHash = !isBasicType!T;
 
@@ -246,19 +240,15 @@
 
 	void rehash() @trusted
 	{
-		import std.experimental.allocator : make, dispose;
+		import std.experimental.allocator : makeArray, dispose;
 		import std.experimental.allocator.mallocator : Mallocator;
-		import std.conv : emplace;
 		import core.memory : GC;
 
 		immutable size_t newLength = buckets.length << 1;
-		immutable size_t newSize = newLength * Bucket.sizeof;
 		Bucket[] oldBuckets = buckets;
-		buckets = cast(Bucket[]) Mallocator.instance.allocate(newSize);
+		buckets = Mallocator.instance.makeArray!Bucket(newLength);
 		assert (buckets);
 		assert (buckets.length == newLength);
-		foreach (ref bucket; buckets)
-			emplace(&bucket);
 		static if (supportGC && shouldAddGCRange!T)
 			GC.addRange(buckets.ptr, buckets.length * Bucket.sizeof);
 		foreach (ref const bucket; oldBuckets)
@@ -282,8 +272,6 @@
 				}
 			}
 		}
-		foreach (ref bucket; oldBuckets)
-			typeid(Bucket).destroy(&bucket);
 		static if (supportGC && shouldAddGCRange!T)
 			GC.removeRange(oldBuckets.ptr);
 		Mallocator.instance.dispose(oldBuckets);
@@ -318,10 +306,7 @@
 			while (true)
 			{
 				if (previous !is null)
-				{
-					typeid(BucketNode).destroy(&previous);
 					Mallocator.instance.dispose(previous);
-				}
 				previous = current;
 				if (current is null)
 					break;
@@ -408,16 +393,10 @@
 
 		bool insert(Node n)
 		{
-<<<<<<< HEAD
 			import std.experimental.allocator : make;
 			import std.experimental.allocator.mallocator : Mallocator;
 
-			BucketNode* prev;
-			BucketNode* current;
-			for (current = root; current !is null; prev = current)
-=======
 			for (BucketNode* current = root; current !is null; current = current.next)
->>>>>>> df741233
 			{
 				if (current.l >= current.items.length)
 					continue;
@@ -451,7 +430,6 @@
 							previous.next = current.next;
 						else
 							root = null;
-						typeid(BucketNode).destroy(&current);
 						Mallocator.instance.dispose(current);
 					}
 					return true;
